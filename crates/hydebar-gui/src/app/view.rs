use std::f32::consts::PI;

use hydebar_core::{
    HEIGHT,
    menu::{MenuSize, MenuType, menu_wrapper},
    modules::settings::SettingsViewExt,
    outputs::HasOutput,
    style::{backdrop_color, darken_color, hydebar_theme}
};
use hydebar_proto::config::{AppearanceStyle, Position};
use iced::{
    Alignment, Color, Element, Gradient, Length, Radians, Theme,
    daemon::Appearance,
    gradient::Linear,
    widget::{Row, container},
    window::Id
};

use super::state::{App, Message};
use crate::centerbox;

impl App {
    pub fn title(&self, _id: Id) -> String {
        String::from("hydebar")
    }

    pub fn theme(&self, _id: Id) -> Theme {
        hydebar_theme(&self.config.appearance)
    }

    pub fn style(&self, theme: &Theme) -> Appearance {
        Appearance {
            background_color: Color::TRANSPARENT,
            text_color:       theme.palette().text,
            icon_color:       theme.palette().text
        }
    }

    pub fn scale_factor(&self, _id: Id) -> f64 {
        self.config.appearance.scale_factor
    }

    pub fn view(&self, id: Id) -> Element<'_, Message> {
        match self.outputs.has(id) {
            Some(HasOutput::Main) => {
                let left = self.modules_section(
                    &self.config.modules.left,
                    id,
                    self.config.appearance.opacity
                );
                let center = self.modules_section(
                    &self.config.modules.center,
                    id,
                    self.config.appearance.opacity
                );
                let right = self.modules_section(
                    &self.config.modules.right,
                    id,
                    self.config.appearance.opacity
                );

                let centerbox = centerbox::Centerbox::new([left, center, right])
                    .spacing(4)
                    .width(Length::Fill)
                    .align_items(Alignment::Center)
                    .height(
                        if self.config.appearance.style == AppearanceStyle::Islands {
                            HEIGHT
                        } else {
                            HEIGHT - 8.
                        } as f32
                    )
                    .padding(
                        if self.config.appearance.style == AppearanceStyle::Islands {
                            [4, 4]
                        } else {
                            [0, 0]
                        }
                    );

                container(centerbox)
                    .style(|t| container::Style {
                        background: match self.config.appearance.style {
                            AppearanceStyle::Gradient => Some({
                                let start_color = t
                                    .palette()
                                    .background
                                    .scale_alpha(self.config.appearance.opacity);

                                let start_color = if self.outputs.menu_is_open() {
                                    darken_color(start_color, self.config.appearance.menu.backdrop)
                                } else {
                                    start_color
                                };

                                let end_color = if self.outputs.menu_is_open() {
                                    backdrop_color(self.config.appearance.menu.backdrop)
                                } else {
                                    Color::TRANSPARENT
                                };

                                Gradient::Linear(
                                    Linear::new(Radians(PI))
                                        .add_stop(
                                            0.0,
                                            match self.config.position {
                                                Position::Top => start_color,
                                                Position::Bottom => end_color
                                            }
                                        )
                                        .add_stop(
                                            1.0,
                                            match self.config.position {
                                                Position::Top => end_color,
                                                Position::Bottom => start_color
                                            }
                                        )
                                )
                                .into()
                            }),
                            AppearanceStyle::Solid => Some({
                                let bg = t
                                    .palette()
                                    .background
                                    .scale_alpha(self.config.appearance.opacity);
                                if self.outputs.menu_is_open() {
                                    darken_color(bg, self.config.appearance.menu.backdrop)
                                } else {
                                    bg
                                }
                                .into()
                            }),
                            AppearanceStyle::Islands => {
                                if self.outputs.menu_is_open() {
                                    Some(
                                        backdrop_color(self.config.appearance.menu.backdrop)
                                            .into()
                                    )
                                } else {
                                    None
                                }
                            }
                        },
                        ..Default::default()
                    })
                    .into()
            }
            Some(HasOutput::Menu(menu_info)) => {
                let animated_opacity = self.outputs.get_menu_opacity(id);
                match menu_info {
                    Some((MenuType::Updates, button_ui_ref)) => menu_wrapper(
                        id,
                        self.updates
                            .menu_view(id, animated_opacity)
                            .map(Message::Updates),
                        MenuSize::Small,
                        *button_ui_ref,
                        self.config.position,
                        self.config.appearance.style,
                        animated_opacity,
                        self.config.appearance.menu.backdrop,
                        Message::None,
                        Message::CloseMenu(id)
                    ),
                    Some((MenuType::Tray(name), button_ui_ref)) => menu_wrapper(
                        id,
                        self.tray
                            .menu_view(name, animated_opacity)
                            .map(Message::Tray),
                        MenuSize::Small,
                        *button_ui_ref,
                        self.config.position,
                        self.config.appearance.style,
                        animated_opacity,
                        self.config.appearance.menu.backdrop,
                        Message::None,
                        Message::CloseMenu(id)
                    ),
                    Some((MenuType::Settings, button_ui_ref)) => menu_wrapper(
                        id,
                        self.settings
                            .menu_view(
                                id,
                                &self.config.settings,
                                animated_opacity,
                                self.config.position
                            )
                            .map(Message::Settings),
                        MenuSize::Medium,
                        *button_ui_ref,
                        self.config.position,
                        self.config.appearance.style,
                        animated_opacity,
                        self.config.appearance.menu.backdrop,
                        Message::None,
                        Message::CloseMenu(id)
                    ),
                    Some((MenuType::MediaPlayer, button_ui_ref)) => menu_wrapper(
                        id,
                        self.media_player
                            .menu_view(&self.config.media_player, animated_opacity)
                            .map(Message::MediaPlayer),
                        MenuSize::Large,
                        *button_ui_ref,
                        self.config.position,
                        self.config.appearance.style,
                        animated_opacity,
                        self.config.appearance.menu.backdrop,
                        Message::None,
                        Message::CloseMenu(id)
                    ),
                    Some((MenuType::SystemInfo, button_ui_ref)) => menu_wrapper(
                        id,
                        self.system_info.menu_view().map(Message::SystemInfo),
                        MenuSize::Medium,
                        *button_ui_ref,
                        self.config.position,
                        self.config.appearance.style,
                        animated_opacity,
                        self.config.appearance.menu.backdrop,
                        Message::None,
                        Message::CloseMenu(id)
                    ),
                    Some((MenuType::Notifications, button_ui_ref)) => menu_wrapper(
                        id,
                        self.notifications
                            .menu_view(animated_opacity)
                            .map(Message::Notifications),
                        MenuSize::Medium,
                        *button_ui_ref,
                        self.config.position,
                        self.config.appearance.style,
                        animated_opacity,
                        self.config.appearance.menu.backdrop,
                        Message::None,
                        Message::CloseMenu(id)
                    ),
                    Some((MenuType::Screenshot, button_ui_ref)) => menu_wrapper(
                        id,
                        self.screenshot
                            .menu_view(animated_opacity)
                            .map(Message::Screenshot),
                        MenuSize::Small,
                        *button_ui_ref,
                        self.config.position,
                        self.config.appearance.style,
                        animated_opacity,
                        self.config.appearance.menu.backdrop,
                        Message::None,
                        Message::CloseMenu(id)
                    ),
                    Some((MenuType::Calendar, button_ui_ref)) => menu_wrapper(
                        id,
                        self.clock.menu_view().map(Message::Clock),
<<<<<<< HEAD
                        MenuSize::Small,
=======
                        MenuSize::Medium,
>>>>>>> 32237199
                        *button_ui_ref,
                        self.config.position,
                        self.config.appearance.style,
                        animated_opacity,
                        self.config.appearance.menu.backdrop,
                        Message::None,
                        Message::CloseMenu(id)
                    ),
                    None => Row::new().into()
                }
            }
            None => Row::new().into()
        }
    }
}<|MERGE_RESOLUTION|>--- conflicted
+++ resolved
@@ -252,11 +252,7 @@
                     Some((MenuType::Calendar, button_ui_ref)) => menu_wrapper(
                         id,
                         self.clock.menu_view().map(Message::Clock),
-<<<<<<< HEAD
-                        MenuSize::Small,
-=======
-                        MenuSize::Medium,
->>>>>>> 32237199
+                        MenuSize::Medium,
                         *button_ui_ref,
                         self.config.position,
                         self.config.appearance.style,
