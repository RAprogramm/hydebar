# Changelog

All notable changes to this project will be documented in this file.

The format is based on [Keep a Changelog](https://keepachangelog.com/en/1.0.0/),
and this project adheres to [Semantic Versioning](https://semver.org/spec/v2.0.0.html).

## [Unreleased]

### Added

- Add option to remove the airplane button
- Add window title configuration
- Add modes to window title module.
- Add a optional command line parameter (`config-path`) to specify
  the path to the configuration file
- Add `scale_factor` configuration to change the scaling factor of the status bar
- Add custom commands for power menu actions
- Add battery module with configurable power-profile indicator and fallback view

<<<<<<< HEAD
## [0.2.4] - 2025-09-26

### Fixed

- Restore the NetworkManager event subscription lifetime bounds and stream setup so
  the project builds on recent compilers and `zbus` versions.
- Update the PipeWire integration to the `pipewire` 0.9 runtime API, keeping the
  privacy service compatible with the latest dependencies.
=======
## [0.2.4] - 2025-09-28

### Changed

- Replace `mod.rs` hierarchies with flat module files and adjust public module
  exports to match the new structure.
- Migrate error handling from `thiserror` to `masterror`, updating existing
  error types and removing the dependency.
- Refine the custom module listener channel handling to use a lightweight
  `SendQueueError` helper and propagate parse errors with structured context.
- Update the launcher utilities to expose an async command runner returning
  captured output and reuse it for power actions.

### Added

- Expand unit tests for the launcher helper and the custom module listener to
  cover channel-closure and command-result scenarios.
>>>>>>> f6f2dc74

## [0.2.3] - 2025-09-26

### Changed

- Replace `unwrap`/`expect` usage in the custom module listener with structured error
  handling and graceful shutdown semantics.
- Surface command failures to the UI via `ServiceEvent::Error` so custom modules can
  react to listener issues.
- Switch stdout processing to `next_line().await?` with explicit channel-closure
  handling to avoid panics.

### Added

- Unit test covering early process termination and closed channel scenarios for the
  custom module runtime.

### Changed

- Move "truncate_title_after_length" to the window_title configuration

### Fixed

- Bluetooth: use alias instead of name for device name
- Airplane button fail when the `rfkill` returns an error or is not present

## [0.2.2] - 2025-09-27

### Changed

- Launcher commands now execute via Tokio, logging failures instead of panicking and exposing a reusable async API for command status and output retrieval.

### Fixed

- Fire-and-forget power actions no longer abort the process on spawn failures or non-zero exit codes.

## [0.2.1] - 2025-09-26

### Changed

- Privacy service now exposes structured `PrivacyError` values and gracefully falls back when the webcam device is absent.

### Fixed

- Report PipeWire and inotify listener initialisation failures without panicking, allowing the UI to react to privacy service errors.

## [0.2.0] - 2025-09-26

### Added

- Introduced a dedicated `IdleInhibitorError` type for the idle inhibitor service.

### Changed

- `IdleInhibitorManager::new` now returns `Result<Self, IdleInhibitorError>` and surfaces initialization failures explicitly.
- Idle inhibitor initialization tests cover both missing and complete Wayland global scenarios.

## [0.1.3] - 2025-09-26

### Fixed

- Restore the configuration file watcher when the inotify stream closes and avoid tight loops on stream shutdown.

## [0.1.1] - 2025-05-23

### Added

- Curated collection of Codex task prompts for HyDEbar modernization in `docs/celi.md`.

### Changed

- README now highlights the goals/prompts document for contributors.

## [0.5.0] - 2025-05-20

### WARNING BREAKING CHANGES

The configuration switch from `yaml` to `toml` format.
The configuration file must be updated to adapt to the new format.
The `camelCase` format has been removed in favor of `snake_case`,
which better aligns with the `toml` syntax.

You could use an online tool like: <https://transform.tools/yaml-to-toml>
but remember to change the `camelCase` to `snake_case` format.

Now the configuration file is located in `~/.config/hydebar/config.toml`

### Added

- Add font name configuration
- Add main bar solid and gradient style
- Add main bar opacity settings
- Add menu opacity and backdrop settings
- Add experimental IWD support as fallback for the network module
- Handle system with multiple battery
- Allow to specify custom labels for keyboard layouts
- Allow to always show a specific number of workspaces,
  whether they have windows or not
- Added custom modules and their ability to receive events from external commands

### Changed

- Change configuration file format
- Enhance the system info module adding network and disk usage
- Simplify style of "expand" button on wifi/bluetooth buttons
- Allow to specify custom labels for keyboard layouts
- Removed background on power info in menu

### Fixed

- Fix missing tray icons
- Fix hide vpn button when no vpn is configured

### Thanks

- @JumpIn-Git for fixing nix flake instruction
- @ineu for the custom labels for keyboard layouts, the `max_workspaces` settings and for fixing some bugs
- @rahatarmanahmed for the new settings button style, the new battery info style and for fixing some bugs
- Huge thanks to @clotodex for the `iwd` network support and the custom modules
- @tqwewe for fixing the audio sink menu position with bottom bar

## [0.4.1] - 2025-03-16

### Added

- Media player module

### Fixed

- Fix bluetooth service in NixOS systems
- Fix brightness wrong value in some situations
- Fix settings menu not resetting it's state when closed
- Fix bluetooth service crash during listing of devices without battery info
- Fix centerbox children positioning

### Thanks

- Huge thanks to @mazei513 for the implementation of the media player module

## [0.4.0] - 2025-01-19

A big update with new features and new configurations!

The configuration file must be updated to adapt to the new stuff.

### Added

- Multi monitor support
- Tray module
- Dynamic modules system configuration
- New workspace module configuration

### Changed

- Update to pop-os Iced 14.0-dev
- Dynamic menu positioning

### Thanks

- @fiersik for participating in the discussions
- @ReshetnikovPavel for the proposal of the new dynamic modules system configuration

## [0.3.1] - 2024-12-13

### Fixed

- Fix upower service startup fail in case of missing `org.freedesktop.UPower.PowerProfiles` dbus interface

## [0.3.0] - 2024-11-26

A small release with some new Hyprland related modules

Thanks @fiersik for the new modules and contributions to the project

### Added

- Hyprland Keyboard Layout module
- Hyprland Keyboard Submap module

### Changed

- Change main surface layer from Top to Bottom

## [0.2.0] - 2024-11-08

### Added

- Support for special workspaces

### Fixed

- hydebar crash when the title module try to split a multi-byte character
- Removed fixed monitor name in the workspace module
- Fix privacy webcam usage check during initialization
- Fix microphone selection
- Fix sink and source slider toggle button state
- Fix brightness initial value

### Thanks

- @fiersik for all the feedback
- @leftas for the PRs to fix the special workspace crash and the title module

## [0.1.5] - 2024-11-04

### Added

- Added a clipboard button

### Fixed

- Fix workspace indicator foreground color selection

### Changed

- Nerd fonts are now included in the binary
- Workspace indicator now has an hover state

### Thanks

- @fiersik for the clipboard button and the ALT Linux package

## [0.1.4] - 2024-10-23

### Fixed

- bluetooth quick toggle button no longer appear when no bluetooth device is available
- rfkill absence doesn't cause an error during network service initialization
- rfkill is launched using absolute path to avoid issues with $PATH
- webcam absence doesn't cause an error during privacy service initialization

### Changed

- added more logging to the services in case of errors

## [0.1.3] - 2024-10-22

### Fixed

- resolved problem with `cargo vendor` command

## [0.1.2] - 2024-10-17

### Added

- Privacy module: webcam usage indicator

### Changed

- Reduced clock refresh rate to 5 sec
- Increased update check frequency to 3600 sec

### Removed

- Privacy module: removed privacy sub-menu

### Fixed

- Improve wifi indicator

## [0.1.1] - 2024-10-03

### Fixed

- re-added vpn toggle functionality that was removed during the services refactor

## [0.1.0] - 2024-09-30

### Added

- First release
- Configuration system
- Lancher button
- OS Updates indicator
- Hyprland Active Window
- Hyprland Workspaces
- System Information (CPU, RAM, Temperature)
- Date time
- Settings panel
  - Power menu
  - Battery information
  - Audio sources and sinks
  - Screen brightness
  - Network stuff
  - VPN
  - Bluetooth
  - Power profiles
  - Idle inhibitor
  - Airplane mode<|MERGE_RESOLUTION|>--- conflicted
+++ resolved
@@ -18,7 +18,6 @@
 - Add custom commands for power menu actions
 - Add battery module with configurable power-profile indicator and fallback view
 
-<<<<<<< HEAD
 ## [0.2.4] - 2025-09-26
 
 ### Fixed
@@ -27,8 +26,6 @@
   the project builds on recent compilers and `zbus` versions.
 - Update the PipeWire integration to the `pipewire` 0.9 runtime API, keeping the
   privacy service compatible with the latest dependencies.
-=======
-## [0.2.4] - 2025-09-28
 
 ### Changed
 
@@ -45,7 +42,6 @@
 
 - Expand unit tests for the launcher helper and the custom module listener to
   cover channel-closure and command-result scenarios.
->>>>>>> f6f2dc74
 
 ## [0.2.3] - 2025-09-26
 
