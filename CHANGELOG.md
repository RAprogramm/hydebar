--- conflicted
+++ resolved
@@ -7,7 +7,6 @@
 
 ## [Unreleased]
 
-<<<<<<< HEAD
 ## [0.6.3] - 2025-09-28
 
 ### Changed
@@ -24,8 +23,6 @@
 - Targeted unit coverage for the IPC helpers and command utilities alongside
   documentation examples for the newly public data types to guard the module
   boundaries.
-=======
-## [0.6.3] - 2025-09-29
 
 ### Changed
 
@@ -47,7 +44,6 @@
 
 - Unit tests covering the new retry delay helpers and listener backoff guard
   paths.
->>>>>>> 81ee795c
 
 ## [0.6.2] - 2025-09-28
 
